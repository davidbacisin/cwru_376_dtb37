--- conflicted
+++ resolved
@@ -1,9 +1,5 @@
 #### cwru_376_student
-<<<<<<< HEAD
-Repository for student groups to fork and edit for EECS 376/476 Spring 2014 (wsn fork) 
-=======
 Repository for student groups to fork and edit for EECS 376/476 Spring 2014  
->>>>>>> 2b045a67
 
 ##### Welcome!
 * Welcome to Mobile Robotics!
